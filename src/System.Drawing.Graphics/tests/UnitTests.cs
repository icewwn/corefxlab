﻿// Copyright (c) Microsoft. All rights reserved.
// Licensed under the MIT license. See LICENSE file in the project root for full license information.

using System;
<<<<<<< HEAD
using System.Runtime.InteropServices;
using System.Reflection;
using System.Threading;
=======
>>>>>>> cc59a942
using Xunit;
using System.Drawing.Graphics;
using System.IO;
using System.Diagnostics;

public partial class GraphicsUnitTests
{

<<<<<<< HEAD
    //static Image CuteCat = Png.Load(@"C:\Users\t-dahid\Pictures\TestPics\CuteCat.png");
    private static void ValidateImage2(Image img , string embeddedFilepathName)
    {
        //Assert.Equal(widthToCompare, img.WidthInPixels);
        //Assert.Equal(heightToCompare, img.HeightInPixels);
        Stream s = typeof(GraphicsUnitTests).GetTypeInfo().Assembly.GetManifestResourceStream(embeddedFilepathName);
        Stream a = new FileStream("path", FileMode.Open);
        Assert.Equal(s, a);
        //TODO: make this way better!!
    }

    private static void ValidateImage(Image img, int widthToCompare, int heightToCompare)
    {
        Assert.Equal(widthToCompare, img.WidthInPixels);
        Assert.Equal(heightToCompare, img.HeightInPixels);
    }

        /* Tests Create Method */
    [Fact]
    public static void WhenCreatingAnEmptyImageThenValidateAnImage()
    {
        Image emptyTenSquare = Image.Create(10, 10);
        ValidateImage(emptyTenSquare, 10, 10);
    }
    [Fact]
    public void WhenCreatingABlankImageWithNegativeHeightThenThrowException()
    {
        Assert.Throws<InvalidOperationException>(() => Image.Create(1, -1));
    }
    [Fact]
    public void WhenCreatingABlankImageWithNegativeWidthThenThrowException()
    {
        Assert.Throws<InvalidOperationException>(() => Image.Create(-1, 1));
    }
    [Fact]
    public void WhenCreatingABlankImageWithNegativeSizesThenThrowException()
    {
        Assert.Throws<InvalidOperationException>(() => Image.Create(-1, -1));
    }
    [Fact]
    public void WhenCreatingABlankImageWithZeroHeightThenThrowException()
    {
        Assert.Throws<InvalidOperationException>(() => Image.Create(1, 0));
    }
    [Fact]
    public void WhenCreatingABlankImageWithZeroWidthThenThrowException()
    {
        Assert.Throws<InvalidOperationException>(() => Image.Create(0, 1));
    }
    [Fact]
    public void WhenCreatingABlankImageWithZeroParametersThenThrowException()
    {
        Assert.Throws<InvalidOperationException>(() => Image.Create(0, 0));
    }
=======
    //perftests
    static Image pngdog = Png.Load(@"C:\Users\t-xix\Pictures\PerfTestImages\pngdog.png");
    static Image pngcat = Png.Load(@"C:\Users\t-xix\Pictures\PerfTestImages\pngcat.png");
    static Image transpocat = Png.Load(@"C:\Users\t-xix\Pictures\PerfTestImages\transpocat.png");
    static Image jpgdog = Jpg.Load(@"C:\Users\t-xix\Pictures\PerfTestImages\jpgdog.jpg");
    static Image jpgcat = Jpg.Load(@"C:\Users\t-xix\Pictures\PerfTestImages\jpgcat.jpg");

>>>>>>> cc59a942


    //[Fact]
    //public static void LoadJpg1()
    //{
    //    Console.WriteLine("LoadJpg1");
    //    Stopwatch sw = new Stopwatch();
    //    sw.Start();
    //    Image jpg = Jpg.Load(@"C:\Users\t-xix\Pictures\PerfTestImages\jpgcat.jpg");
    //    sw.Stop();
    //    TimeSpan elapsedTime = sw.Elapsed;
    //    Console.WriteLine(elapsedTime);
    //    Console.WriteLine("");
    //}

    //[Fact]
    //public static void LoadPng1()
    //{
    //    Console.WriteLine("LoadPng1");
    //    Stopwatch sw = new Stopwatch();
    //    sw.Start();
    //    Image png = Png.Load(@"C:\Users\t-xix\Pictures\PerfTestImages\pngcat.png");
    //    sw.Stop();
    //    TimeSpan elapsedTime = sw.Elapsed;
    //    Console.WriteLine(elapsedTime);
    //    Console.WriteLine("");
    //}

    //[Fact]
    //public static void SaveJpg1()
    //{
    //    Console.WriteLine("SaveJpg1");
    //    Stopwatch sw = new Stopwatch();
    //    sw.Start();
    //    Jpg.WriteToFile(jpgdog, @"C:\Users\t-xix\Pictures\PerfTestResults\jpgdog.jpg");
    //    sw.Stop();
    //    TimeSpan elapsedTime = sw.Elapsed;
    //    Console.WriteLine(elapsedTime);
    //    Console.WriteLine("");
    //}

    //[Fact]
    //public static void SavePng1()
    //{
    //    Console.WriteLine("SavePng1");
    //    Stopwatch sw = new Stopwatch();
    //    sw.Start();
    //    Png.WriteToFile(pngdog, @"C:\Users\t-xix\Pictures\PerfTestResults\pngdog.png");
    //    sw.Stop();
    //    TimeSpan elapsedTime = sw.Elapsed;
    //    Console.WriteLine(elapsedTime);
    //    Console.WriteLine("");
    //}

    //[Fact]
    //public static void ResizeJpg1()
    //{
    //    Console.WriteLine("ResizeJpg1");
    //    Stopwatch sw = new Stopwatch();
    //    sw.Start();
    //    jpgcat.Resize(100, 100);
    //    sw.Stop();
    //    TimeSpan elapsedTime = sw.Elapsed;
    //    Console.WriteLine(elapsedTime);
    //    Console.WriteLine("");
    //}

    //[Fact]
    //public static void ResizePng1()
    //{
    //    Console.WriteLine("ResizePng1");
    //    Stopwatch sw = new Stopwatch();
    //    sw.Start();
    //    pngcat.Resize(100, 100);
    //    sw.Stop();
    //    TimeSpan elapsedTime = sw.Elapsed;
    //    Console.WriteLine(elapsedTime);
    //    Console.WriteLine("");
    //}

    //[Fact]
    //public static void ChangeAlphaJpg1()
    //{
    //    Console.WriteLine("ChangeAlphaJpg1");
    //    Stopwatch sw = new Stopwatch();
    //    sw.Start();
    //    jpgcat.SetAlphaPercentage(0.5f);
    //    sw.Stop();
    //    TimeSpan elapsedTime = sw.Elapsed;
    //    Console.WriteLine(elapsedTime);
    //    Console.WriteLine("");
    //}

    //[Fact]
    //public static void ChangeAlphaPng1()
    //{

    //    Console.WriteLine("ChangeAlphaPng1");

    //    Stopwatch sw = new Stopwatch();
    //    sw.Start();
    //    pngcat.SetAlphaPercentage(0.5);
    //    Png.WriteToFile(pngcat, @"C:\Users\t-xix\Pictures\PerfTestResults\MOVINGTOMANAGEDTEST.png");
    //    sw.Stop();
    //    TimeSpan elapsedTime = sw.Elapsed;
    //    Console.WriteLine(elapsedTime);
    //    Console.WriteLine("");
    //}

    //[Fact]
    //public static void DrawJpgOverJpg1()
    //{
    //    Console.WriteLine("DrawJpgOverJpg1");
    //    Stopwatch sw = new Stopwatch();
    //    sw.Start();
    //    jpgdog.Draw(jpgcat, 10, 10);
    //    sw.Stop();
    //    TimeSpan elapsedTime = sw.Elapsed;
    //    Console.WriteLine(elapsedTime);
    //    Console.WriteLine("");
    //}

    [Fact(Skip = "UNSKIP to start Perf Tests")]
    public static void DrawPngOverPng1()
    {
        Console.WriteLine("DrawPngOverPng1");
        Stopwatch sw = new Stopwatch();
        sw.Start();
        pngdog.Draw(transpocat, 200, 200);
        Png.WriteToFile(pngdog, @"C:\Users\t-xix\Pictures\PerfTestResults\drawtest.png");
        sw.Stop();
        TimeSpan elapsedTime = sw.Elapsed;
        Console.WriteLine(elapsedTime);
        Console.WriteLine("");
    }

    //[Fact]
    //public static void DrawJpgOverPng1()
    //{
    //    Console.WriteLine("DrawJpgOverPng1");
    //    Stopwatch sw = new Stopwatch();
    //    sw.Start();
    //    pngdog.Draw(jpgcat, 10, 10);
    //    sw.Stop();
    //    TimeSpan elapsedTime = sw.Elapsed;
    //    Console.WriteLine(elapsedTime);
    //    Console.WriteLine("");
    //}

    //[Fact]
    //public static void DrawPngOverJpg1()
    //{
    //    Console.WriteLine("DrawPngOverJpg1");
    //    Stopwatch sw = new Stopwatch();
    //    sw.Start();
    //    jpgdog.Draw(pngcat, 10, 10);
    //    sw.Stop();
    //    TimeSpan elapsedTime = sw.Elapsed;
    //    Console.WriteLine(elapsedTime);
    //    Console.WriteLine("");
    //}

    //[Fact]
    //public static void LoadJpg100()
    //{
    //    Console.WriteLine("LoadJpg100");
    //    Stopwatch sw = new Stopwatch();
    //    sw.Start();
    //    for (int i = 0; i < 100; i++)
    //    {
    //        Image jpg = Jpg.Load(@"C:\Users\t-xix\Pictures\PerfTestImages\jpgcat.jpg");
    //    }
    //    sw.Stop();
    //    TimeSpan elapsedTime = sw.Elapsed;
    //    Console.WriteLine(elapsedTime);
    //    Console.WriteLine("");
    //}
    //[Fact]
    //public static void LoadPng100()
    //{
    //    Console.WriteLine("LoadPng100");
    //    Stopwatch sw = new Stopwatch();
    //    sw.Start();
    //    for (int i = 0; i < 100; i++)
    //    {
    //        Image png = Png.Load(@"C:\Users\t-xix\Pictures\PerfTestImages\pngcat.png");
    //    }
    //    sw.Stop();
    //    TimeSpan elapsedTime = sw.Elapsed;
    //    Console.WriteLine(elapsedTime);
    //}
    //[Fact]
    //public static void SaveJpg100()
    //{
    //    Console.WriteLine("SaveJpg100");
    //    Stopwatch sw = new Stopwatch();
    //    sw.Start();
    //    for (int i = 0; i < 100; i++)
    //    {
    //        Jpg.WriteToFile(jpgdog, @"C:\Users\t-xix\Pictures\PerfTestResults\jpgdog.jpg");
    //    }
    //    sw.Stop();
    //    TimeSpan elapsedTime = sw.Elapsed;
    //    Console.WriteLine(elapsedTime);
    //}
    //[Fact]
    //public static void LoadAndSavePng100()
    //{
    //    Console.WriteLine("LoadAndSavePng100");
    //    Stopwatch sw = new Stopwatch();
    //    sw.Start();
    //    for (int i = 0; i < 100; i++)
    //    {
    //        Png.WriteToFile(pngdog, @"C:\Users\t-xix\Pictures\PerfTestResults\pngdog.png");
    //    }
    //    sw.Stop();
    //    TimeSpan elapsedTime = sw.Elapsed;
    //    Console.WriteLine(elapsedTime);
    //}
    //[Fact]
    //public static void ResizeJpg100()
    //{
    //    Console.WriteLine("ResizeJpg100");
    //    Stopwatch sw = new Stopwatch();
    //    sw.Start();
    //    for (int i = 0; i < 100; i++)
    //    {
    //        jpgcat.Resize(100, 100);
    //    }
    //    sw.Stop();
    //    TimeSpan elapsedTime = sw.Elapsed;
    //    Console.WriteLine(elapsedTime);
    //}

    //[Fact]
    //public static void ResizePng100()
    //{
    //    Console.WriteLine("ResizePng100");
    //    Stopwatch sw = new Stopwatch();
    //    sw.Start();
    //    for (int i = 0; i < 100; i++)
    //    {
    //        pngcat.Resize(100, 100);
    //    }
    //    sw.Stop();
    //    TimeSpan elapsedTime = sw.Elapsed;
    //    Console.WriteLine(elapsedTime);
    //}

    //[Fact]
    //public static void ChangeAlphaJpg100()
    //{
    //    Console.WriteLine("ChangeAlphaJpg100");
    //    Stopwatch sw = new Stopwatch();
    //    sw.Start();
    //    for (int i = 0; i < 100; i++)
    //    {
    //        jpgcat.SetAlphaPercentage(0.5f);
    //    }
    //    sw.Stop();
    //    TimeSpan elapsedTime = sw.Elapsed;
    //    Console.WriteLine(elapsedTime);
    //}

    //[Fact]
    //public static void ChangeAlphaPng100()
    //{
    //    Console.WriteLine("ChangeAlphaPng100");
    //    Stopwatch sw = new Stopwatch();
    //    sw.Start();
    //    for (int i = 0; i < 100; i++)
    //    {
    //        pngcat.SetAlphaPercentage(0.5f);
    //    }
    //    sw.Stop();
    //    TimeSpan elapsedTime = sw.Elapsed;
    //    Console.WriteLine(elapsedTime);
    //}
    //[Fact]
    //public static void DrawJpgOverJpg100()
    //{
    //    Console.WriteLine("DrawJpgOverJpg100");
    //    Stopwatch sw = new Stopwatch();
    //    sw.Start();
    //    for (int i = 0; i < 100; i++)
    //    {
    //        jpgdog.Draw(jpgcat, 10, 10);
    //    }
    //    sw.Stop();
    //    TimeSpan elapsedTime = sw.Elapsed;
    //    Console.WriteLine(elapsedTime);
    //}
    //[Fact]
    //public static void DrawPngOverPng100()
    //{
    //    Console.WriteLine("DrawPngOverPng100");
    //    Stopwatch sw = new Stopwatch();
    //    sw.Start();
    //    for (int i = 0; i < 100; i++)
    //    {
    //        pngdog.Draw(pngcat, 10, 10);
    //    }
    //        sw.Stop();
    //    TimeSpan elapsedTime = sw.Elapsed;
    //    Console.WriteLine(elapsedTime);
    //}

    //[Fact]
    //public static void DrawJpgOverPng100()
    //{
    //    Console.WriteLine("DrawJpgOverPng100");
    //    Stopwatch sw = new Stopwatch();
    //    sw.Start();
    //    for (int i = 0; i < 100; i++)
    //    {
    //        pngdog.Draw(jpgcat, 10, 10);
    //    }
    //    sw.Stop();
    //    TimeSpan elapsedTime = sw.Elapsed;
    //    Console.WriteLine(elapsedTime);
    //}

<<<<<<< HEAD
    /* Test Draw */
    [Fact]
    public void WhenDrawingTwoImagesWriteACorrectResult()
    {
        //open yellow cat image
        Image yellowCat = Jpg.Load(@"/home/ddcloud/Documents/SquareCat.jpg");
        ValidateImage(yellowCat, 600, 701);
        //open black cat image
        Image blackCat = Png.Load(@"/home/ddcloud/Documents/BlackCat.png");
        ValidateImage(blackCat, 220, 220);
        //draw & Write
        yellowCat.Draw(blackCat, 0, 0);
        Png.WriteToFile(yellowCat, @"/home/ddcloud/Documents/DrawTest.png");
    }
    /* Test SetTransparency */
    [Fact]
    public void WhenSettingTheTransparencyOfAnImageWriteAnImageWithChangedTransparency()
    {
        //open black cat image
        Image blackCat0 = Png.Load(@"/home/ddcloud/Documents/BlackCat.png");
        ValidateImage(blackCat0, 220, 220);
        blackCat0.SetAlphaPercentage(0);
        ValidateImage(blackCat0, 220, 220);
        Png.WriteToFile(blackCat0, @"/home/ddcloud/Documents/SetTransparencyTest0.png");

        Image blackCat1 = Png.Load(@"/home/ddcloud/Documents/BlackCat.png");
        ValidateImage(blackCat1, 220, 220);
        blackCat1.SetAlphaPercentage(.7);
        ValidateImage(blackCat1, 220, 220);
        Png.WriteToFile(blackCat1, @"/home/ddcloud/Documents/SetTransparencyTest1.png");

        Image blackCat2 = Png.Load(@"/home/ddcloud/Documents/BlackCat.png");
        ValidateImage(blackCat2, 220, 220);
        blackCat2.SetAlphaPercentage(1);
        ValidateImage(blackCat2, 220, 220);
        Png.WriteToFile(blackCat2, @"/home/ddcloud/Documents/SetTransparencyTest2.png");
    }
    /* Test Draw and Set Transparency */
    [Fact]
    public void WhenDrawingAnImageWithTransparencyChangedGiveACorrectWrittenFile()
    {
        //black cat load
        Image blackCat = Png.Load(@"/home/ddcloud/Documents/BlackCat.png");
        ValidateImage(blackCat, 220, 220);
        blackCat.SetAlphaPercentage(0.5);
        //yellow cat load
        Image yellowCat = Jpg.Load(@"/home/ddcloud/Documents/SquareCat.jpg");
        ValidateImage(yellowCat, 600, 701);
        yellowCat.Draw(blackCat, 0, 0);
        ValidateImage(yellowCat, 220, 220);
        //write
        Png.WriteToFile(yellowCat, @"/home/ddcloud/Documents/DrawAndTransparencyTest.png");
    }
=======
    //[Fact]
    //public static void DrawPngOverJpg100()
    //{
    //    Console.WriteLine("DrawPngOverJpg100");
    //    Stopwatch sw = new Stopwatch();
    //    sw.Start();
    //    for (int i = 0; i < 100; i++)
    //    {
    //        jpgdog.Draw(pngcat, 10, 10);
    //    }
    //    sw.Stop();
    //    TimeSpan elapsedTime = sw.Elapsed;
    //    Console.WriteLine(elapsedTime);
    //}





    /*----------------------Actual Unit Tests---------------------------------------------*/

    //private static void ValidateImage(Image img, int widthToCompare, int heightToCompare)
    //{
    //    Assert.Equal(widthToCompare, img.WidthInPixels);
    //    Assert.Equal(heightToCompare, img.HeightInPixels);
    //    //TODO: make this way better!!
    //}

    ///* Tests Create Method */
    //[Fact]
    //public static void WhenCreatingAnEmptyImageThenValidateAnImage()
    //{
    //    Image emptyTenSquare = Image.Create(10, 10);
    //    ValidateImage(emptyTenSquare, 10, 10);
    //}
    //[Fact]
    //public void WhenCreatingABlankImageWithNegativeHeightThenThrowException()
    //{
    //    Assert.Throws<InvalidOperationException>(() => Image.Create(1, -1));
    //}
    //[Fact]
    //public void WhenCreatingABlankImageWithNegativeWidthThenThrowException()
    //{
    //    Assert.Throws<InvalidOperationException>(() => Image.Create(-1, 1));
    //}
    //[Fact]
    //public void WhenCreatingABlankImageWithNegativeSizesThenThrowException()
    //{
    //    Assert.Throws<InvalidOperationException>(() => Image.Create(-1, -1));
    //}
    //[Fact]
    //public void WhenCreatingABlankImageWithZeroHeightThenThrowException()
    //{
    //    Assert.Throws<InvalidOperationException>(() => Image.Create(1, 0));
    //}
    //[Fact]
    //public void WhenCreatingABlankImageWithZeroWidthThenThrowException()
    //{
    //    Assert.Throws<InvalidOperationException>(() => Image.Create(0, 1));
    //}
    //[Fact]
    //public void WhenCreatingABlankImageWithZeroParametersThenThrowException()
    //{
    //    Assert.Throws<InvalidOperationException>(() => Image.Create(0, 0));
    //}


    ///* Tests Load(filepath) method */
    //[Fact]
    //public void WhenCreatingAJpegFromAValidFileGiveAValidImage()
    //{
    //    //checking with cat image
    //    string filepath = @"/home/ddcloud/Documents/SquareCat.jpg";
    //    Image fromFile = Jpg.Load(filepath);
    //    ValidateImage(fromFile, 600, 701);
    //}
    //[Fact]
    //public void WhenCreatingAPngFromAValidFileGiveAValidImage()
    //{
    //    //checking with cat image
    //    string filepath = @"/home/ddcloud/Documents/BlackCat.png";
    //    Image fromFile = Png.Load(filepath);
    //    ValidateImage(fromFile, 220, 220);
    //}
    //[Fact]
    //public void WhenCreatingAJpegFromAMalformedPathThenThrowException()
    //{
    //    //place holder string to demonstrate what would be the error case
    //    string invalidFilepath = @"/home/ddcloud/Documents/\SquareCat.jpg";
    //    Assert.Throws<FileNotFoundException>(() => Jpg.Load(invalidFilepath));
    //}
    //[Fact]
    //public void WhenCreatingAPngFromAMalformedPathThenThrowException()
    //{
    //    //place holder string to demonstrate what would be the error case
    //    string invalidFilepath = @"/home/ddcloud/Documents/\BlackCat.png";
    //    Assert.Throws<FileNotFoundException>(() => Png.Load(invalidFilepath));
    //}
    //[Fact]
    //public void WhenCreatingAnImageFromAnUnfoundPathThenThrowException()
    //{
    //    //place holder string to demonstrate what would be the error case
    //    string invalidFilepath = @"/home/ddcloud/Documents/SquareDog.jpg";
    //    Assert.Throws<FileNotFoundException>(() => Jpg.Load(invalidFilepath));
    //}
    //[Fact]
    //public void WhenCreatingAnImageFromAFileTypeThatIsNotAnImageThenThrowException()
    //{
    //    //place holder string to demonstrate what would be the error case
    //    string invalidFilepath = @"/home/ddcloud/Documents/text.txt";
    //    Assert.Throws<FileNotFoundException>(() => Jpg.Load(invalidFilepath));
    //}


    ///* Tests Load(stream) mehtod*/
    //[Fact]
    //public void WhenCreatingAJpegFromAValidStreamThenWriteAValidImageToFile()
    //{
    //    using (FileStream filestream = new FileStream(@"/home/ddcloud/Documents/SoccerCat.jpg", FileMode.Open))
    //    {
    //        Image fromStream = Jpg.Load(filestream);
    //        ValidateImage(fromStream, 400, 249);
    //        //must be commented out later (1 job rule)
    //        Jpg.WriteToFile(fromStream, @"/home/ddcloud/Documents/TestFromStreamWrite.jpg");
    //    }

    //}
    //[Fact]
    //public void WhenCreatingAPngFromAValidStreamThenWriteAValidImageToFile()
    //{
    //    using (FileStream filestream = new FileStream(@"/home/ddcloud/Documents/CuteCat.png", FileMode.Open))
    //    {
    //        Image fromStream = Png.Load(filestream);
    //        ValidateImage(fromStream, 360, 362);
    //        //must be commented out later (1 job rule)
    //        Png.WriteToFile(fromStream, @"/home/ddcloud/Documents/TestFromStreamWrite.png");
    //    }

    //}
    //[Fact]
    //public void WhenCreatingAnImageFromAnInvalidStreamThenThrowException()
    //{
    //    Stream stream = null;
    //    Assert.Throws<InvalidOperationException>(() => Png.Load(stream));
    //}


    ///* Test Resize */
    //[Fact]
    //public void WhenResizingEmptyImageDownThenGiveAValidatedResizedImage()
    //{
    //    Image emptyResizeSquare = Image.Create(100, 100);
    //    emptyResizeSquare = emptyResizeSquare.Resize(10, 10);
    //    ValidateImage(emptyResizeSquare, 10, 10);
    //}
    //[Fact]
    //public void WhenResizingEmptyImageUpThenGiveAValidatedResizedImage()
    //{
    //    Image emptyResizeSquare = Image.Create(100, 100);
    //    emptyResizeSquare = emptyResizeSquare.Resize(200, 200);
    //    ValidateImage(emptyResizeSquare, 200, 200);
    //}
    //[Fact]
    //public void WhenResizingJpegLoadedFromFileThenGiveAValidatedResizedImage()
    //{

    //    string filepath = @"/home/ddcloud/Documents/SquareCat.jpg";
    //    Image fromFileResizeSquare = Jpg.Load(filepath);
    //    fromFileResizeSquare = fromFileResizeSquare.Resize(200, 200);
    //    ValidateImage(fromFileResizeSquare, 200, 200);
    //    //must be commented out later (1 job rule)
    //    Jpg.WriteToFile(fromFileResizeSquare, @"/home/ddcloud/Documents/TestFromFileResizedWrite.jpg");
    //}
    //[Fact]
    //public void WhenResizingPngLoadedFromFileThenGiveAValidatedResizedImage()
    //{

    //    string filepath = @"/home/ddcloud/Documents/BlackCat.png";
    //    Image fromFileResizeSquare = Png.Load(filepath);
    //    fromFileResizeSquare = fromFileResizeSquare.Resize(400, 400);
    //    ValidateImage(fromFileResizeSquare, 400, 400);
    //    //must be commented out later (1 job rule)
    //    Png.WriteToFile(fromFileResizeSquare, @"/home/ddcloud/Documents/TestFromFileResizedWrite.png");
    //}
    //[Fact]
    //public void WhenResizingJpegLoadedFromStreamThenGiveAValidatedResizedImage()
    //{
    //    using (FileStream filestream = new FileStream(@"/home/ddcloud/Documents/SoccerCat.jpg", FileMode.Open))
    //    {
    //        Image fromStream = Jpg.Load(filestream);
    //        ValidateImage(fromStream, 400, 249);
    //        fromStream = fromStream.Resize(400, 400);
    //        ValidateImage(fromStream, 400, 400);
    //        //must be commented out later (1 job rule)
    //        Jpg.WriteToFile(fromStream, @"/home/ddcloud/Documents/TestFromStreamResizedWrite.jpg");
    //    }
    //}

    //[Fact]
    //public void WhenResizingPngLoadedFromStreamThenGiveAValidatedResizedImage()
    //{
    //    using (FileStream filestream = new FileStream(@"/home/ddcloud/Documents/CuteCat.png", FileMode.Open))
    //    {
    //        Image fromStream = Png.Load(filestream);
    //        ValidateImage(fromStream, 360, 362);
    //        fromStream = fromStream.Resize(400, 400);
    //        ValidateImage(fromStream, 400, 400);
    //        //must be commented out later (1 job rule)
    //        Png.WriteToFile(fromStream, @"/home/ddcloud/Documents/TestFromStreamResizedWrite.png");
    //    }
    //}

    ///* Testing Resize parameters */
    //[Fact]
    //public void WhenResizingImageGivenNegativeHeightThenThrowException()
    //{
    //    Image img = Image.Create(1, 1);
    //    Assert.Throws<InvalidOperationException>(() => img.Resize(-1, 1));
    //}
    //[Fact]
    //public void WhenResizingImageGivenNegativeWidthThenThrowException()
    //{
    //    Image img = Image.Create(1, 1);
    //    Assert.Throws<InvalidOperationException>(() => img.Resize(1, -1));
    //}
    //[Fact]
    //public void WhenResizingImageGivenNegativeSizesThenThrowException()
    //{
    //    Image img = Image.Create(1, 1);
    //    Assert.Throws<InvalidOperationException>(() => img.Resize(-1, -1));
    //}
    //[Fact]
    //public void WhenResizingImageGivenZeroHeightThenThrowException()
    //{
    //    Image img = Image.Create(1, 1);
    //    Assert.Throws<InvalidOperationException>(() => img.Resize(0, 1));
    //}
    //[Fact]
    //public void WhenResizingImageGivenZeroWidthThenThrowException()
    //{
    //    Image img = Image.Create(1, 1);
    //    Assert.Throws<InvalidOperationException>(() => img.Resize(1, 0));
    //}
    //[Fact]
    //public void WhenResizingImageGivenZeroSizesThenThrowException()
    //{
    //    Image img = Image.Create(1, 1);
    //    Assert.Throws<InvalidOperationException>(() => img.Resize(0, 0));
    //}


    ///* Test WriteToFile */
    //[Fact]
    //public void WhenWritingABlankCreatedJpegToAValidFileWriteToAValidFile()
    //{
    //    Image emptyImage = Image.Create(10, 10);
    //    ValidateImage(emptyImage, 10, 10);
    //    Jpg.WriteToFile(emptyImage, @"/home/ddcloud/Documents/TestBlankWriteFile.jpg");
    //}
    //[Fact]
    //public void WhenWritingABlankCreatedPngToAValidFileWriteToAValidFile()
    //{
    //    Image emptyImage = Image.Create(10, 10);
    //    ValidateImage(emptyImage, 10, 10);
    //    Png.WriteToFile(emptyImage, @"/home/ddcloud/Documents/TestBlankWriteFile.png");
    //}
    //[Fact]
    //public void WhenWritingAJpegCreatedFromFileToAValidFileWriteAValidImage()
    //{
    //    string filepath = @"/home/ddcloud/Documents/SquareCat.jpg";
    //    Image fromFile = Png.Load(filepath);
    //    ValidateImage(fromFile, 600, 701);
    //    Png.WriteToFile(fromFile, @"/home/ddcloud/Documents/TestFromFileWriteFile.jpg");
    //}
    //[Fact]
    //public void WhenWritingAPngCreatedFromFileToAValidFileWriteAValidImage()
    //{
    //    string filepath = @"/home/ddcloud/Documents/BlackCat.png";
    //    Image fromFile = Png.Load(filepath);
    //    ValidateImage(fromFile, 220, 220);
    //    Png.WriteToFile(fromFile, @"/home/ddcloud/Documents/TestFromFileWriteFile.png");
    //}
    //[Fact]
    //public void WhenWritingAPngMadeTransparentToAValidFileWriteAValidImage()
    //{
    //    Image img = Png.Load(@"/home/ddcloud/Documents/BlackCat.png");
    //    ValidateImage(img, 220, 220);
    //    img.SetAlphaPercentage(.2);
    //    Png.WriteToFile(img, @"/home/ddcloud/Documents/TestFromFileTransparentWriteFile.png");
    //}
    //[Fact]
    //public void WhenWritingATransparentResizedPngToAValidFileWriteAValidImage()
    //{
    //    Image img = Png.Load(@"/home/ddcloud/Documents/BlackCat.png");
    //    ValidateImage(img, 220, 220);
    //    img.SetAlphaPercentage(.2);
    //    img = img.Resize(400, 400);
    //    ValidateImage(img, 400, 400);
    //    Png.WriteToFile(img, @"/home/ddcloud/Documents/TestFromFileTransparentResizeWriteFile.png");
    //}
    //[Fact]
    //public void WhenWritingAResizedTransparentPngToAValidFileWriteAValidImage()
    //{
    //    Image img = Png.Load(@"/home/ddcloud/Documents/BlackCat.png");
    //    ValidateImage(img, 220, 220);
    //    img = img.Resize(400, 400);
    //    ValidateImage(img, 400, 400);
    //    img.SetAlphaPercentage(.2);
    //    Png.WriteToFile(img, @"/home/ddcloud/Documents/TestFromFileResizeTransparentWriteFile.png");
    //}



    ///* Tests Writing to a Stream*/
    //[Fact]
    //public void WhenWritingABlankCreatedJpegToAValidStreamWriteToAValidStream()
    //{
    //    Image img = Image.Create(100, 100);
    //    using (MemoryStream stream = new MemoryStream())
    //    {
    //        Jpg.WriteToStream(img, stream);
    //        stream.Position = 0;
    //        Image img2 = Jpg.Load(stream);
    //        Jpg.WriteToFile(img2, @"/home/ddcloud/Documents/TestBlankWriteStream.jpg");
    //    }
    //}
    //public void WhenWritingABlankCreatedPngToAValidStreamWriteToAValidStream()
    //{
    //    Image img = Image.Create(100, 100);
    //    using (MemoryStream stream = new MemoryStream())
    //    {
    //        Png.WriteToStream(img, stream);
    //        stream.Position = 0;
    //        Image img2 = Png.Load(stream);
    //        Png.WriteToFile(img2, @"/home/ddcloud/Documents/TestBlankWriteStream.png");
    //    }
    //}
    //[Fact]
    //public void WhenWritingAJpegFromFileToAValidStreamWriteAValidImage()
    //{
    //    Image img = Jpg.Load(@"/home/ddcloud/Documents/SoccerCat.jpg");
    //    using (MemoryStream stream = new MemoryStream())
    //    {
    //        Jpg.WriteToStream(img, stream);
    //        stream.Position = 0;
    //        Image img2 = Jpg.Load(stream);
    //        Jpg.WriteToFile(img2, @"/home/ddcloud/Documents/TestFromFileWriteStream.jpg");
    //    }
    //}
    //[Fact]
    //public void WhenWritingAPngCreatedFromFileToAValidStreamWriteAValidImage()
    //{
    //    Image img = Png.Load(@"/home/ddcloud/Documents/CuteCat.png");
    //    using (MemoryStream stream = new MemoryStream())
    //    {
    //        Png.WriteToStream(img, stream);
    //        stream.Position = 0;
    //        Image img2 = Png.Load(stream);
    //        Png.WriteToFile(img2, @"/home/ddcloud/Documents/TestFromFileWriteStream.png");
    //    }
    //}

    //[Fact]
    //public void WhenWritingAResizedJpegToAValidStreamWriteAValidImage()
    //{
    //    Image img = Jpg.Load(@"/home/ddcloud/Documents/SoccerCat.jpg");
    //    using (MemoryStream stream = new MemoryStream())
    //    {
    //        img = img.Resize(40, 40);
    //        ValidateImage(img, 40, 40);
    //        Jpg.WriteToStream(img, stream);
    //        stream.Position = 0;
    //        Image img2 = Jpg.Load(stream);
    //        Jpg.WriteToFile(img2, @"/home/ddcloud/Documents/TestFromFileResizeWriteStream.jpg");
    //    }
    //}
    //[Fact]
    //public void WhenWritingAResizedPngToAValidStreamWriteAValidImage()
    //{
    //    Image img = Png.Load(@"/home/ddcloud/Documents/CuteCat.png");
    //    using (MemoryStream stream = new MemoryStream())
    //    {
    //        img = img.Resize(40, 40);
    //        Png.WriteToStream(img, stream);
    //        stream.Position = 0;
    //        Image img2 = Png.Load(stream);
    //        Png.WriteToFile(img2, @"/home/ddcloud/Documents/TestFromFileResizeWriteStream.png");
    //    }
    //}

    //[Fact]
    //public void WhenWritingAPngMadeTransparentToAValidStreamWriteAValidImage()
    //{
    //    Image img = Png.Load(@"/home/ddcloud/Documents/CuteCat.png");
    //    using (MemoryStream stream = new MemoryStream())
    //    {
    //        ValidateImage(img, 360, 362);
    //        img.SetAlphaPercentage(.2);
    //        Png.WriteToStream(img, stream);
    //        stream.Position = 0;
    //        Image img2 = Png.Load(stream);
    //        ValidateImage(img2, 360, 362);
    //        Png.WriteToFile(img2, @"/home/ddcloud/Documents/TestFromFileTransparentWriteStream.png");
    //    }
    //}
    //[Fact]
    //public void WhenWritingATransparentResizedPngToAValidStreamWriteAValidImage()
    //{
    //    Image img = Png.Load(@"/home/ddcloud/Documents/CuteCat.png");
    //    using (MemoryStream stream = new MemoryStream())
    //    {
    //        ValidateImage(img, 360, 362);
    //        img.SetAlphaPercentage(.2);
    //        img = img.Resize(400, 400);
    //        ValidateImage(img, 400, 400);
    //        Png.WriteToStream(img, stream);
    //        stream.Position = 0;
    //        Image img2 = Png.Load(stream);
    //        ValidateImage(img2, 400, 400);
    //        Png.WriteToFile(img2, @"/home/ddcloud/Documents/TestFromFileTransparentResizeWriteStream.png");
    //    }
    //}
    //[Fact]
    //public void WhenWritingAResizedTransparentPngToAValidStreamWriteAValidImage()
    //{
    //    Image img = Png.Load(@"/home/ddcloud/Documents/CuteCat.png");
    //    ValidateImage(img, 360, 362);
    //    img = img.Resize(400, 400);
    //    ValidateImage(img, 400, 400);
    //    img.SetAlphaPercentage(.2);
    //    Png.WriteToFile(img, @"/home/ddcloud/Documents/TestFromFileResizeTransparentWriteStream.png");
    //}

    ///* Test Draw */
    //[Fact]
    //public void WhenDrawingTwoImagesWriteACorrectResult()
    //{
    //    //open yellow cat image
    //    Image yellowCat = Jpg.Load(@"/home/ddcloud/Documents/SquareCat.jpg");
    //    ValidateImage(yellowCat, 600, 701);
    //    //open black cat image
    //    Image blackCat = Png.Load(@"/home/ddcloud/Documents/BlackCat.png");
    //    ValidateImage(blackCat, 220, 220);
    //    //draw & Write
    //    yellowCat.Draw(blackCat, 0, 0);
    //    Png.WriteToFile(yellowCat, @"/home/ddcloud/Documents/DrawTest.png");
    //}
    ///* Test SetTransparency */
    //[Fact]
    //public void WhenSettingTheTransparencyOfAnImageWriteAnImageWithChangedTransparency()
    //{
    //    //open black cat image
    //    Image blackCat0 = Png.Load(@"/home/ddcloud/Documents/BlackCat.png");
    //    ValidateImage(blackCat0, 220, 220);
    //    blackCat0.SetAlphaPercentage(0);
    //    ValidateImage(blackCat0, 220, 220);
    //    Png.WriteToFile(blackCat0, @"/home/ddcloud/Documents/SetTransparencyTest0.png");

    //    Image blackCat1 = Png.Load(@"/home/ddcloud/Documents/BlackCat.png");
    //    ValidateImage(blackCat1, 220, 220);
    //    blackCat1.SetAlphaPercentage(.7);
    //    ValidateImage(blackCat1, 220, 220);
    //    Png.WriteToFile(blackCat1, @"/home/ddcloud/Documents/SetTransparencyTest1.png");
>>>>>>> cc59a942

    //    Image blackCat2 = Png.Load(@"/home/ddcloud/Documents/BlackCat.png");
    //    ValidateImage(blackCat2, 220, 220);
    //    blackCat2.SetAlphaPercentage(1);
    //    ValidateImage(blackCat2, 220, 220);
    //    Png.WriteToFile(blackCat2, @"/home/ddcloud/Documents/SetTransparencyTest2.png");
    //}
    ///* Test Draw and Set Transparency */
    //[Fact]
    //public void WhenDrawingAnImageWithTransparencyChangedGiveACorrectWrittenFile()
    //{
    //    //black cat load
    //    Image blackCat = Png.Load(@"/home/ddcloud/Documents/BlackCat.png");
    //    ValidateImage(blackCat, 220, 220);
    //    blackCat.SetAlphaPercentage(0.5);
    //    //yellow cat load
    //    Image yellowCat = Jpg.Load(@"/home/ddcloud/Documents/SquareCat.jpg");
    //    ValidateImage(yellowCat, 600, 701);
    //    yellowCat.Draw(blackCat, 0, 0);
    //    ValidateImage(yellowCat, 600, 701);
    //    //write
    //    Png.WriteToFile(yellowCat, @"/home/ddcloud/Documents/DrawAndTransparencyTest.png");
    //}
}



<|MERGE_RESOLUTION|>--- conflicted
+++ resolved
@@ -1,13 +1,7 @@
-﻿// Copyright (c) Microsoft. All rights reserved.
+// Copyright (c) Microsoft. All rights reserved.
 // Licensed under the MIT license. See LICENSE file in the project root for full license information.
 
 using System;
-<<<<<<< HEAD
-using System.Runtime.InteropServices;
-using System.Reflection;
-using System.Threading;
-=======
->>>>>>> cc59a942
 using Xunit;
 using System.Drawing.Graphics;
 using System.IO;
@@ -16,62 +10,6 @@
 public partial class GraphicsUnitTests
 {
 
-<<<<<<< HEAD
-    //static Image CuteCat = Png.Load(@"C:\Users\t-dahid\Pictures\TestPics\CuteCat.png");
-    private static void ValidateImage2(Image img , string embeddedFilepathName)
-    {
-        //Assert.Equal(widthToCompare, img.WidthInPixels);
-        //Assert.Equal(heightToCompare, img.HeightInPixels);
-        Stream s = typeof(GraphicsUnitTests).GetTypeInfo().Assembly.GetManifestResourceStream(embeddedFilepathName);
-        Stream a = new FileStream("path", FileMode.Open);
-        Assert.Equal(s, a);
-        //TODO: make this way better!!
-    }
-
-    private static void ValidateImage(Image img, int widthToCompare, int heightToCompare)
-    {
-        Assert.Equal(widthToCompare, img.WidthInPixels);
-        Assert.Equal(heightToCompare, img.HeightInPixels);
-    }
-
-        /* Tests Create Method */
-    [Fact]
-    public static void WhenCreatingAnEmptyImageThenValidateAnImage()
-    {
-        Image emptyTenSquare = Image.Create(10, 10);
-        ValidateImage(emptyTenSquare, 10, 10);
-    }
-    [Fact]
-    public void WhenCreatingABlankImageWithNegativeHeightThenThrowException()
-    {
-        Assert.Throws<InvalidOperationException>(() => Image.Create(1, -1));
-    }
-    [Fact]
-    public void WhenCreatingABlankImageWithNegativeWidthThenThrowException()
-    {
-        Assert.Throws<InvalidOperationException>(() => Image.Create(-1, 1));
-    }
-    [Fact]
-    public void WhenCreatingABlankImageWithNegativeSizesThenThrowException()
-    {
-        Assert.Throws<InvalidOperationException>(() => Image.Create(-1, -1));
-    }
-    [Fact]
-    public void WhenCreatingABlankImageWithZeroHeightThenThrowException()
-    {
-        Assert.Throws<InvalidOperationException>(() => Image.Create(1, 0));
-    }
-    [Fact]
-    public void WhenCreatingABlankImageWithZeroWidthThenThrowException()
-    {
-        Assert.Throws<InvalidOperationException>(() => Image.Create(0, 1));
-    }
-    [Fact]
-    public void WhenCreatingABlankImageWithZeroParametersThenThrowException()
-    {
-        Assert.Throws<InvalidOperationException>(() => Image.Create(0, 0));
-    }
-=======
     //perftests
     static Image pngdog = Png.Load(@"C:\Users\t-xix\Pictures\PerfTestImages\pngdog.png");
     static Image pngcat = Png.Load(@"C:\Users\t-xix\Pictures\PerfTestImages\pngcat.png");
@@ -79,7 +17,6 @@
     static Image jpgdog = Jpg.Load(@"C:\Users\t-xix\Pictures\PerfTestImages\jpgdog.jpg");
     static Image jpgcat = Jpg.Load(@"C:\Users\t-xix\Pictures\PerfTestImages\jpgcat.jpg");
 
->>>>>>> cc59a942
 
 
     //[Fact]
@@ -402,61 +339,6 @@
     //    Console.WriteLine(elapsedTime);
     //}
 
-<<<<<<< HEAD
-    /* Test Draw */
-    [Fact]
-    public void WhenDrawingTwoImagesWriteACorrectResult()
-    {
-        //open yellow cat image
-        Image yellowCat = Jpg.Load(@"/home/ddcloud/Documents/SquareCat.jpg");
-        ValidateImage(yellowCat, 600, 701);
-        //open black cat image
-        Image blackCat = Png.Load(@"/home/ddcloud/Documents/BlackCat.png");
-        ValidateImage(blackCat, 220, 220);
-        //draw & Write
-        yellowCat.Draw(blackCat, 0, 0);
-        Png.WriteToFile(yellowCat, @"/home/ddcloud/Documents/DrawTest.png");
-    }
-    /* Test SetTransparency */
-    [Fact]
-    public void WhenSettingTheTransparencyOfAnImageWriteAnImageWithChangedTransparency()
-    {
-        //open black cat image
-        Image blackCat0 = Png.Load(@"/home/ddcloud/Documents/BlackCat.png");
-        ValidateImage(blackCat0, 220, 220);
-        blackCat0.SetAlphaPercentage(0);
-        ValidateImage(blackCat0, 220, 220);
-        Png.WriteToFile(blackCat0, @"/home/ddcloud/Documents/SetTransparencyTest0.png");
-
-        Image blackCat1 = Png.Load(@"/home/ddcloud/Documents/BlackCat.png");
-        ValidateImage(blackCat1, 220, 220);
-        blackCat1.SetAlphaPercentage(.7);
-        ValidateImage(blackCat1, 220, 220);
-        Png.WriteToFile(blackCat1, @"/home/ddcloud/Documents/SetTransparencyTest1.png");
-
-        Image blackCat2 = Png.Load(@"/home/ddcloud/Documents/BlackCat.png");
-        ValidateImage(blackCat2, 220, 220);
-        blackCat2.SetAlphaPercentage(1);
-        ValidateImage(blackCat2, 220, 220);
-        Png.WriteToFile(blackCat2, @"/home/ddcloud/Documents/SetTransparencyTest2.png");
-    }
-    /* Test Draw and Set Transparency */
-    [Fact]
-    public void WhenDrawingAnImageWithTransparencyChangedGiveACorrectWrittenFile()
-    {
-        //black cat load
-        Image blackCat = Png.Load(@"/home/ddcloud/Documents/BlackCat.png");
-        ValidateImage(blackCat, 220, 220);
-        blackCat.SetAlphaPercentage(0.5);
-        //yellow cat load
-        Image yellowCat = Jpg.Load(@"/home/ddcloud/Documents/SquareCat.jpg");
-        ValidateImage(yellowCat, 600, 701);
-        yellowCat.Draw(blackCat, 0, 0);
-        ValidateImage(yellowCat, 220, 220);
-        //write
-        Png.WriteToFile(yellowCat, @"/home/ddcloud/Documents/DrawAndTransparencyTest.png");
-    }
-=======
     //[Fact]
     //public static void DrawPngOverJpg100()
     //{
@@ -920,7 +802,6 @@
     //    blackCat1.SetAlphaPercentage(.7);
     //    ValidateImage(blackCat1, 220, 220);
     //    Png.WriteToFile(blackCat1, @"/home/ddcloud/Documents/SetTransparencyTest1.png");
->>>>>>> cc59a942
 
     //    Image blackCat2 = Png.Load(@"/home/ddcloud/Documents/BlackCat.png");
     //    ValidateImage(blackCat2, 220, 220);
