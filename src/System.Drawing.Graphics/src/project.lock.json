--- conflicted
+++ resolved
@@ -6,92 +6,10 @@
       "Microsoft.NETCore.Platforms/1.0.0": {},
       "Microsoft.NETCore.Targets/1.0.0": {
         "dependencies": {
-<<<<<<< HEAD
-          "System.Runtime": "4.0.20-beta-23127"
-        },
-        "compile": {
-          "ref/dotnet/System.Collections.dll": {}
-        },
-        "runtime": {
-          "lib/DNXCore50/System.Collections.dll": {}
-        }
-      },
-      "System.Console/4.0.0-beta-23213": {
-        "dependencies": {
-          "System.Runtime": "4.0.20",
-          "System.Runtime.InteropServices": "4.0.20",
-          "System.Resources.ResourceManager": "4.0.0",
-          "System.IO.FileSystem.Primitives": "4.0.0",
-          "System.IO": "4.0.10",
-          "System.Threading.Tasks": "4.0.10",
-          "System.Text.Encoding": "4.0.10",
-          "System.Threading": "4.0.10",
-          "System.Text.Encoding.Extensions": "4.0.10"
-        },
-        "compile": {
-          "ref/dotnet/System.Console.dll": {}
-        },
-        "runtime": {
-          "lib/DNXCore50/System.Console.dll": {}
-        }
-      },
-      "System.Diagnostics.Contracts/4.0.0-beta-23127": {
-        "dependencies": {
-          "System.Runtime": "4.0.0-beta-23127"
-        },
-        "compile": {
-          "ref/dotnet/System.Diagnostics.Contracts.dll": {}
-        },
-        "runtime": {
-          "lib/DNXCore50/System.Diagnostics.Contracts.dll": {}
-        }
-      },
-      "System.Diagnostics.Debug/4.0.10-beta-23127": {
-        "dependencies": {
-          "System.Runtime": "4.0.0-beta-23127"
-        },
-        "compile": {
-          "ref/dotnet/System.Diagnostics.Debug.dll": {}
-        },
-        "runtime": {
-          "lib/DNXCore50/System.Diagnostics.Debug.dll": {}
-        }
-      },
-      "System.Diagnostics.Tools/4.0.0-beta-23127": {
-        "dependencies": {
-          "System.Runtime": "4.0.0-beta-23127"
-        },
-        "compile": {
-          "ref/dotnet/System.Diagnostics.Tools.dll": {}
-        },
-        "runtime": {
-          "lib/DNXCore50/System.Diagnostics.Tools.dll": {}
-        }
-      },
-      "System.Diagnostics.TraceSource/4.0.0-beta-23213": {
-        "dependencies": {
-          "System.Runtime": "4.0.20",
-          "System.Resources.ResourceManager": "4.0.0",
-          "System.Collections": "4.0.10",
-          "System.Runtime.Extensions": "4.0.10",
-          "System.Diagnostics.Debug": "4.0.10",
-          "System.Threading": "4.0.10",
-          "System.Globalization": "4.0.10"
-        },
-        "compile": {
-          "ref/dotnet/System.Diagnostics.TraceSource.dll": {}
-        },
-        "runtime": {
-          "lib/DNXCore50/System.Diagnostics.TraceSource.dll": {}
-        }
-      },
-      "System.Globalization/4.0.10-beta-23127": {
-=======
           "Microsoft.NETCore.Platforms": "1.0.0"
         }
       },
       "System.Globalization/4.0.0-beta-23127": {
->>>>>>> 2f37d53d
         "dependencies": {
           "System.Runtime": "4.0.0-beta-23127"
         },
@@ -122,9 +40,9 @@
           "ref/dotnet/System.IO.FileSystem.dll": {}
         }
       },
-      "System.IO.FileSystem.Primitives/4.0.0": {
-        "dependencies": {
-          "System.Runtime": "4.0.20"
+      "System.IO.FileSystem.Primitives/4.0.0-beta-23127": {
+        "dependencies": {
+          "System.Runtime": "4.0.20-beta-23127"
         },
         "compile": {
           "ref/dotnet/System.IO.FileSystem.Primitives.dll": {}
@@ -191,56 +109,11 @@
         },
         "compile": {
           "ref/dotnet/System.Text.Encoding.dll": {}
-<<<<<<< HEAD
-        },
-        "runtime": {
-          "lib/DNXCore50/System.Text.Encoding.dll": {}
-        }
-      },
-      "System.Text.Encoding.Extensions/4.0.10": {
-        "dependencies": {
-          "System.Runtime": "4.0.0",
-          "System.Text.Encoding": "4.0.10"
-        },
-        "compile": {
-          "ref/dotnet/System.Text.Encoding.Extensions.dll": {}
-        },
-        "runtime": {
-          "lib/DNXCore50/System.Text.Encoding.Extensions.dll": {}
-        }
-      },
-      "System.Threading/4.0.10-beta-23127": {
-        "dependencies": {
-          "System.Runtime": "4.0.0-beta-23127",
-          "System.Threading.Tasks": "4.0.0-beta-23127"
-        },
-        "compile": {
-          "ref/dotnet/System.Threading.dll": {}
-        },
-        "runtime": {
-          "lib/DNXCore50/System.Threading.dll": {}
-        }
-      },
-      "System.Threading.Overlapped/4.0.0-beta-23127": {
-        "dependencies": {
-          "System.Runtime": "4.0.0-beta-23127",
-          "System.Runtime.Handles": "4.0.0-beta-23127"
-        },
-        "compile": {
-          "ref/dotnet/System.Threading.Overlapped.dll": {}
-        },
-        "runtime": {
-          "lib/DNXCore50/System.Threading.Overlapped.dll": {}
-        }
-      },
-      "System.Threading.Tasks/4.0.10": {
-=======
         }
       },
       "System.Threading.Tasks/4.0.0-beta-23127": {
->>>>>>> 2f37d53d
-        "dependencies": {
-          "System.Runtime": "4.0.0"
+        "dependencies": {
+          "System.Runtime": "4.0.0-beta-23127"
         },
         "compile": {
           "ref/dotnet/System.Threading.Tasks.dll": {}
@@ -258,69 +131,6 @@
         "runtime.json"
       ]
     },
-<<<<<<< HEAD
-    "System.Console/4.0.0-beta-23213": {
-      "serviceable": true,
-      "sha512": "JMXpqaP1+67/fISmYRXlRm6tGQHXu6seqgY56pAuSLMxpsK5FOYqUXx7RnUIG0SmIJO25ivTfTXLDVv2wTXYAg==",
-      "files": [
-        "System.Console.4.0.0-beta-23213.nupkg",
-        "System.Console.4.0.0-beta-23213.nupkg.sha512",
-        "System.Console.nuspec",
-        "lib/DNXCore50/System.Console.dll",
-        "lib/MonoAndroid10/_._",
-        "lib/MonoTouch10/_._",
-        "lib/net46/System.Console.dll",
-        "lib/xamarinios10/_._",
-        "lib/xamarinmac20/_._",
-        "ref/dotnet/System.Console.dll",
-        "ref/dotnet/System.Console.xml",
-        "ref/dotnet/de/System.Console.xml",
-        "ref/dotnet/es/System.Console.xml",
-        "ref/dotnet/fr/System.Console.xml",
-        "ref/dotnet/it/System.Console.xml",
-        "ref/dotnet/ja/System.Console.xml",
-        "ref/dotnet/ko/System.Console.xml",
-        "ref/dotnet/ru/System.Console.xml",
-        "ref/dotnet/zh-hans/System.Console.xml",
-        "ref/dotnet/zh-hant/System.Console.xml",
-        "ref/MonoAndroid10/_._",
-        "ref/MonoTouch10/_._",
-        "ref/net46/System.Console.dll",
-        "ref/xamarinios10/_._",
-        "ref/xamarinmac20/_._"
-      ]
-    },
-    "System.Diagnostics.Contracts/4.0.0-beta-23127": {
-      "sha512": "KgTf4+q1ciCZ3f7zS8PwCFcFSOkkQZBuxRje5AKXTdFjTwGxKjp42h7j2raZU5Up4j4wfNjgYmXDgjf8Txod4A==",
-      "files": [
-        "System.Diagnostics.Contracts.4.0.0-beta-23127.nupkg",
-        "System.Diagnostics.Contracts.4.0.0-beta-23127.nupkg.sha512",
-        "System.Diagnostics.Contracts.nuspec",
-        "lib/DNXCore50/System.Diagnostics.Contracts.dll",
-        "lib/net45/_._",
-        "lib/netcore50/System.Diagnostics.Contracts.dll",
-        "lib/win8/_._",
-        "lib/wp80/_._",
-        "lib/wpa81/_._",
-        "ref/dotnet/System.Diagnostics.Contracts.dll",
-        "ref/dotnet/System.Diagnostics.Contracts.xml",
-        "ref/dotnet/de/System.Diagnostics.Contracts.xml",
-        "ref/dotnet/es/System.Diagnostics.Contracts.xml",
-        "ref/dotnet/fr/System.Diagnostics.Contracts.xml",
-        "ref/dotnet/it/System.Diagnostics.Contracts.xml",
-        "ref/dotnet/ja/System.Diagnostics.Contracts.xml",
-        "ref/dotnet/ko/System.Diagnostics.Contracts.xml",
-        "ref/dotnet/ru/System.Diagnostics.Contracts.xml",
-        "ref/dotnet/zh-hans/System.Diagnostics.Contracts.xml",
-        "ref/dotnet/zh-hant/System.Diagnostics.Contracts.xml",
-        "ref/net45/_._",
-        "ref/netcore50/System.Diagnostics.Contracts.dll",
-        "ref/netcore50/System.Diagnostics.Contracts.xml",
-        "ref/win8/_._",
-        "ref/wp80/_._",
-        "ref/wpa81/_._",
-        "runtimes/win8-aot/lib/netcore50/System.Diagnostics.Contracts.dll"
-=======
     "Microsoft.NETCore.Targets/1.0.0": {
       "sha512": "XfITpPjYLYRmAeZtb9diw6P7ylLQsSC1U2a/xj10iQpnHxkiLEBXop/psw15qMPuNca7lqgxWvzZGpQxphuXaw==",
       "files": [
@@ -328,7 +138,6 @@
         "Microsoft.NETCore.Targets.1.0.0.nupkg.sha512",
         "Microsoft.NETCore.Targets.nuspec",
         "runtime.json"
->>>>>>> 2f37d53d
       ]
     },
     "System.Globalization/4.0.0-beta-23127": {
@@ -344,71 +153,6 @@
         "lib/win8/_._",
         "lib/wp80/_._",
         "lib/wpa81/_._",
-<<<<<<< HEAD
-        "ref/dotnet/System.Diagnostics.Tools.dll",
-        "ref/dotnet/System.Diagnostics.Tools.xml",
-        "ref/dotnet/de/System.Diagnostics.Tools.xml",
-        "ref/dotnet/es/System.Diagnostics.Tools.xml",
-        "ref/dotnet/fr/System.Diagnostics.Tools.xml",
-        "ref/dotnet/it/System.Diagnostics.Tools.xml",
-        "ref/dotnet/ja/System.Diagnostics.Tools.xml",
-        "ref/dotnet/ko/System.Diagnostics.Tools.xml",
-        "ref/dotnet/ru/System.Diagnostics.Tools.xml",
-        "ref/dotnet/zh-hans/System.Diagnostics.Tools.xml",
-        "ref/dotnet/zh-hant/System.Diagnostics.Tools.xml",
-        "ref/net45/_._",
-        "ref/netcore50/System.Diagnostics.Tools.dll",
-        "ref/netcore50/System.Diagnostics.Tools.xml",
-        "ref/win8/_._",
-        "ref/wp80/_._",
-        "ref/wpa81/_._",
-        "runtimes/win8-aot/lib/netcore50/System.Diagnostics.Tools.dll"
-      ]
-    },
-    "System.Diagnostics.TraceSource/4.0.0-beta-23213": {
-      "serviceable": true,
-      "sha512": "h43/Nb4tZmjPbOTw06u3NQbEEQihDZW1h8rOQpzM6e+ruwcFYyhlNV6YsZI8p/vKKiWVY7UGEU25TOv9BJ6Hmw==",
-      "files": [
-        "System.Diagnostics.TraceSource.4.0.0-beta-23213.nupkg",
-        "System.Diagnostics.TraceSource.4.0.0-beta-23213.nupkg.sha512",
-        "System.Diagnostics.TraceSource.nuspec",
-        "lib/DNXCore50/System.Diagnostics.TraceSource.dll",
-        "lib/MonoAndroid10/_._",
-        "lib/MonoTouch10/_._",
-        "lib/net46/System.Diagnostics.TraceSource.dll",
-        "lib/xamarinios10/_._",
-        "lib/xamarinmac20/_._",
-        "ref/dotnet/System.Diagnostics.TraceSource.dll",
-        "ref/dotnet/System.Diagnostics.TraceSource.xml",
-        "ref/dotnet/de/System.Diagnostics.TraceSource.xml",
-        "ref/dotnet/es/System.Diagnostics.TraceSource.xml",
-        "ref/dotnet/fr/System.Diagnostics.TraceSource.xml",
-        "ref/dotnet/it/System.Diagnostics.TraceSource.xml",
-        "ref/dotnet/ja/System.Diagnostics.TraceSource.xml",
-        "ref/dotnet/ko/System.Diagnostics.TraceSource.xml",
-        "ref/dotnet/ru/System.Diagnostics.TraceSource.xml",
-        "ref/dotnet/zh-hans/System.Diagnostics.TraceSource.xml",
-        "ref/dotnet/zh-hant/System.Diagnostics.TraceSource.xml",
-        "ref/MonoAndroid10/_._",
-        "ref/MonoTouch10/_._",
-        "ref/net46/System.Diagnostics.TraceSource.dll",
-        "ref/xamarinios10/_._",
-        "ref/xamarinmac20/_._"
-      ]
-    },
-    "System.Globalization/4.0.10-beta-23127": {
-      "sha512": "DtN6tLsL7WD6s9PEsP/XQ8vkkmKOstNqfbvuoEikyKRlmNhFoXn2VfJgxoEj31W/oSCSqfpiVAR2cTs9ha/7lQ==",
-      "files": [
-        "System.Globalization.4.0.10-beta-23127.nupkg",
-        "System.Globalization.4.0.10-beta-23127.nupkg.sha512",
-        "System.Globalization.nuspec",
-        "lib/DNXCore50/System.Globalization.dll",
-        "lib/MonoAndroid10/_._",
-        "lib/MonoTouch10/_._",
-        "lib/net46/_._",
-        "lib/netcore50/System.Globalization.dll",
-=======
->>>>>>> 2f37d53d
         "lib/xamarinios10/_._",
         "lib/xamarinmac20/_._",
         "ref/dotnet/System.Globalization.dll",
@@ -508,12 +252,12 @@
         "ref/xamarinmac20/_._"
       ]
     },
-    "System.IO.FileSystem.Primitives/4.0.0": {
-      "serviceable": true,
-      "sha512": "7pJUvYi/Yq3A5nagqCCiOw3+aJp3xXc/Cjr8dnJDnER3/6kX3LEencfqmXUcPl9+7OvRNyPMNhqsLAcMK6K/KA==",
-      "files": [
-        "System.IO.FileSystem.Primitives.4.0.0.nupkg",
-        "System.IO.FileSystem.Primitives.4.0.0.nupkg.sha512",
+    "System.IO.FileSystem.Primitives/4.0.0-beta-23127": {
+      "serviceable": true,
+      "sha512": "xyAAsqf/198kaCGfaL5KLnVCdkP877b2ohtQPVS5ilkhZ0pkjZ3Uy3fwGmGXVseBI9m8lpO1KDb3OG+cQRhRiw==",
+      "files": [
+        "System.IO.FileSystem.Primitives.4.0.0-beta-23127.nupkg",
+        "System.IO.FileSystem.Primitives.4.0.0-beta-23127.nupkg.sha512",
         "System.IO.FileSystem.Primitives.nuspec",
         "lib/dotnet/System.IO.FileSystem.Primitives.dll",
         "lib/MonoAndroid10/_._",
@@ -779,74 +523,6 @@
         "ref/dotnet/zh-hant/System.Text.Encoding.xml",
         "ref/MonoAndroid10/_._",
         "ref/MonoTouch10/_._",
-<<<<<<< HEAD
-        "ref/net46/_._",
-        "ref/xamarinios10/_._",
-        "ref/xamarinmac20/_._",
-        "runtimes/win8-aot/lib/netcore50/System.Text.Encoding.dll"
-      ]
-    },
-    "System.Text.Encoding.Extensions/4.0.10": {
-      "sha512": "TZvlwXMxKo3bSRIcsWZLCIzIhLbvlz+mGeKYRZv/zUiSoQzGOwkYeBu6hOw2XPQgKqT0F4Rv8zqKdvmp2fWKYg==",
-      "files": [
-        "System.Text.Encoding.Extensions.4.0.10.nupkg",
-        "System.Text.Encoding.Extensions.4.0.10.nupkg.sha512",
-        "System.Text.Encoding.Extensions.nuspec",
-        "lib/DNXCore50/System.Text.Encoding.Extensions.dll",
-        "lib/MonoAndroid10/_._",
-        "lib/MonoTouch10/_._",
-        "lib/net46/_._",
-        "lib/netcore50/System.Text.Encoding.Extensions.dll",
-        "lib/xamarinios10/_._",
-        "lib/xamarinmac20/_._",
-        "ref/dotnet/System.Text.Encoding.Extensions.dll",
-        "ref/dotnet/System.Text.Encoding.Extensions.xml",
-        "ref/dotnet/de/System.Text.Encoding.Extensions.xml",
-        "ref/dotnet/es/System.Text.Encoding.Extensions.xml",
-        "ref/dotnet/fr/System.Text.Encoding.Extensions.xml",
-        "ref/dotnet/it/System.Text.Encoding.Extensions.xml",
-        "ref/dotnet/ja/System.Text.Encoding.Extensions.xml",
-        "ref/dotnet/ko/System.Text.Encoding.Extensions.xml",
-        "ref/dotnet/ru/System.Text.Encoding.Extensions.xml",
-        "ref/dotnet/zh-hans/System.Text.Encoding.Extensions.xml",
-        "ref/dotnet/zh-hant/System.Text.Encoding.Extensions.xml",
-        "ref/MonoAndroid10/_._",
-        "ref/MonoTouch10/_._",
-        "ref/net46/_._",
-        "ref/xamarinios10/_._",
-        "ref/xamarinmac20/_._",
-        "runtimes/win8-aot/lib/netcore50/System.Text.Encoding.Extensions.dll"
-      ]
-    },
-    "System.Threading/4.0.10-beta-23127": {
-      "serviceable": true,
-      "sha512": "hIUes/USmGxoe2haJennL0AREdIq8RA50IL0lBSdqant19L8fRydW5Nz5qfWpSKUBtibQzrcJ1c5nFVNUs4Cyw==",
-      "files": [
-        "System.Threading.4.0.10-beta-23127.nupkg",
-        "System.Threading.4.0.10-beta-23127.nupkg.sha512",
-        "System.Threading.nuspec",
-        "lib/DNXCore50/System.Threading.dll",
-        "lib/MonoAndroid10/_._",
-        "lib/MonoTouch10/_._",
-        "lib/net46/_._",
-        "lib/netcore50/System.Threading.dll",
-        "lib/xamarinios10/_._",
-        "lib/xamarinmac20/_._",
-        "ref/dotnet/System.Threading.dll",
-        "ref/dotnet/System.Threading.xml",
-        "ref/dotnet/de/System.Threading.xml",
-        "ref/dotnet/es/System.Threading.xml",
-        "ref/dotnet/fr/System.Threading.xml",
-        "ref/dotnet/it/System.Threading.xml",
-        "ref/dotnet/ja/System.Threading.xml",
-        "ref/dotnet/ko/System.Threading.xml",
-        "ref/dotnet/ru/System.Threading.xml",
-        "ref/dotnet/zh-hans/System.Threading.xml",
-        "ref/dotnet/zh-hant/System.Threading.xml",
-        "ref/MonoAndroid10/_._",
-        "ref/MonoTouch10/_._",
-        "ref/net46/_._",
-=======
         "ref/net45/_._",
         "ref/netcore50/System.Text.Encoding.dll",
         "ref/netcore50/System.Text.Encoding.xml",
@@ -862,7 +538,6 @@
         "ref/win8/_._",
         "ref/wp80/_._",
         "ref/wpa81/_._",
->>>>>>> 2f37d53d
         "ref/xamarinios10/_._",
         "ref/xamarinmac20/_._"
       ]
@@ -870,38 +545,9 @@
     "System.Threading.Tasks/4.0.0-beta-23127": {
       "sha512": "IF6aSdAJwdUyofELbt4+F6EaB5PQEvnqEbahkDSBbjl/m/gkC+TuT7IhOI6SocsFrebiKcUOUk5x/BQMtq1wEg==",
       "files": [
-<<<<<<< HEAD
-        "System.Threading.Overlapped.4.0.0-beta-23127.nupkg",
-        "System.Threading.Overlapped.4.0.0-beta-23127.nupkg.sha512",
-        "System.Threading.Overlapped.nuspec",
-        "lib/DNXCore50/System.Threading.Overlapped.dll",
-        "lib/net46/System.Threading.Overlapped.dll",
-        "lib/netcore50/System.Threading.Overlapped.dll",
-        "ref/dotnet/System.Threading.Overlapped.dll",
-        "ref/dotnet/System.Threading.Overlapped.xml",
-        "ref/dotnet/de/System.Threading.Overlapped.xml",
-        "ref/dotnet/es/System.Threading.Overlapped.xml",
-        "ref/dotnet/fr/System.Threading.Overlapped.xml",
-        "ref/dotnet/it/System.Threading.Overlapped.xml",
-        "ref/dotnet/ja/System.Threading.Overlapped.xml",
-        "ref/dotnet/ko/System.Threading.Overlapped.xml",
-        "ref/dotnet/ru/System.Threading.Overlapped.xml",
-        "ref/dotnet/zh-hans/System.Threading.Overlapped.xml",
-        "ref/dotnet/zh-hant/System.Threading.Overlapped.xml",
-        "ref/net46/System.Threading.Overlapped.dll"
-      ]
-    },
-    "System.Threading.Tasks/4.0.10": {
-      "serviceable": true,
-      "sha512": "NOwJGDfk79jR0bnzosbXLVD/PdI8KzBeESoa3CofEM5v9R5EBfcI0Jyf18stx+0IYV9okmDIDxVtxq9TbnR9bQ==",
-      "files": [
-        "System.Threading.Tasks.4.0.10.nupkg",
-        "System.Threading.Tasks.4.0.10.nupkg.sha512",
-=======
         "License.rtf",
         "System.Threading.Tasks.4.0.0-beta-23127.nupkg",
         "System.Threading.Tasks.4.0.0-beta-23127.nupkg.sha512",
->>>>>>> 2f37d53d
         "System.Threading.Tasks.nuspec",
         "lib/MonoAndroid10/_._",
         "lib/MonoTouch10/_._",
