--- conflicted
+++ resolved
@@ -86,12 +86,8 @@
         public static extern IntPtr gdImageCreate(int sx, int sy);
 
         [DllImport("libgdx86.dll", CharSet = CharSet.Unicode)]
-<<<<<<< HEAD
-        public static extern void gdImageFile((IntPtr)gdImagePtr , string filename);
-=======
         public static extern void gdImageCopyResized(IntPtr dst, IntPtr src, int dstX, int dstY,
                                         int srcX, int srcY, int dstW, int dstH, int srcW, int srcH);
->>>>>>> 49d3d7be
 
     }
 }