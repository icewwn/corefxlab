--- conflicted
+++ resolved
@@ -130,7 +130,7 @@
         [DllImport("libgdx86.dll", CharSet = CharSet.Unicode)]
         internal static extern int gdImagePaletteToTrueColor(IntPtr src);
 
-<<<<<<< HEAD
+
         [DllImport("libgdx86.dll", EntryPoint = "_gdImageCreateFromPngCtx@4")] 
         public static extern IntPtr gdImageCreateFromPngCtx(ref gdIOCtx @in);
 
@@ -144,10 +144,10 @@
         public static extern void gdImageJpegCtx(ref gdImageStruct im, ref gdIOCtx @out);
 
 
-=======
+
         //[DllImport("libgdx86.dll", CharSet = CharSet.Unicode)]
         //internal static extern int gdImageCreateFromPng(FILE* inFile)
->>>>>>> 1e16a1bf
+
 
 
         /// Return Type: int 
